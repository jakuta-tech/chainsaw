use std::fmt;
use std::path::Path;
use std::str::FromStr;

use serde::{Deserialize, Serialize};

use crate::file::Kind as FileKind;

pub use self::chainsaw::{Filter, Rule as Chainsaw};
pub use self::sigma::Rule as Sigma;
pub use self::stalker::Rule as Stalker;

pub mod chainsaw;
pub mod sigma;
pub mod stalker;

#[derive(Clone, Debug, Eq, Hash, PartialEq, Deserialize, Serialize)]
#[serde(rename_all = "snake_case")]
pub enum Kind {
    Chainsaw,
    Sigma,
    Stalker,
}

impl Default for Kind {
    fn default() -> Self {
        Self::Chainsaw
    }
}

impl fmt::Display for Kind {
    fn fmt(&self, f: &mut fmt::Formatter<'_>) -> fmt::Result {
        match self {
            Self::Chainsaw => write!(f, "chainsaw"),
            Self::Sigma => write!(f, "sigma"),
            Self::Stalker => write!(f, "stalker"),
        }
    }
}

impl FromStr for Kind {
    type Err = anyhow::Error;

    fn from_str(s: &str) -> Result<Self, Self::Err> {
        let v = match s {
            "chainsaw" => Self::Chainsaw,
            "sigma" => Self::Sigma,
            "stalker" => Self::Stalker,
            _ => anyhow::bail!("unknown kind, must be: chainsaw, sigma or stalker"),
        };
        Ok(v)
    }
}

#[derive(Debug)]
pub struct Rule {
    pub chainsaw: Chainsaw,
    pub kind: Kind,
}

pub fn load_rule(path: &Path, mapping: &bool) -> crate::Result<Vec<Rule>> {
    if let Some(x) = path.extension() {
        if x != "yml" && x != "yaml" {
            anyhow::bail!("rule must have a yaml file extension");
        }
    }

    // This is a bit crude but we try all formats then report the errors...
    let rules = if let Ok(rule) = chainsaw::load(path) {
        vec![Rule {
            chainsaw: rule,
            kind: Kind::Chainsaw,
        }]
    } else if let Ok(rules) = sigma::load(path) {
<<<<<<< HEAD
        if !mapping {
            // Hacky way of exposing rule types from load_rule function
            anyhow::bail!("sigma-no-mapping");
        }
        rules
=======
        let sigma = match rules
            .into_iter()
            .map(|y| serde_yaml::from_value::<Sigma>(y))
            .collect::<Result<Vec<_>, _>>()
        {
            Ok(rules) => rules,
            Err(_) => {
                anyhow::bail!("failed to load rule, run the linter for more information");
            }
        };
        sigma
>>>>>>> 577073f9
            .into_iter()
            .map(|rule: Sigma| Rule {
                chainsaw: Chainsaw {
                    name: rule.name,
                    group: "".to_owned(),
                    description: rule.description,
                    authors: rule.authors,
                    // NOTE: A fake value as this is not used for non chainsaw rules
                    kind: FileKind::Evtx,
                    level: rule
                        .level
                        .map(|l| match l.as_str() {
                            "critical" => chainsaw::Level::Critical,
                            "high" => chainsaw::Level::High,
                            "medium" => chainsaw::Level::Medium,
                            "low" => chainsaw::Level::Low,
                            _ => chainsaw::Level::Info,
                        })
                        .unwrap_or_else(|| chainsaw::Level::Info),
                    status: rule
                        .status
                        .map(|s| match s.as_str() {
                            "stable" => chainsaw::Status::Stable,
                            _ => chainsaw::Status::Testing,
                        })
                        .unwrap_or_else(|| chainsaw::Status::Testing),
                    timestamp: "".to_owned(),

                    fields: vec![],

                    filter: chainsaw::Filter::Detection(
                        rule.tau.optimise(Default::default()).detection,
                    ),

                    aggregate: rule.aggregate.map(|a| chainsaw::Aggregate {
                        count: a.count,
                        fields: a.fields,
                    }),
                },
                kind: Kind::Sigma,
            })
            .collect()
    } else if let Ok(rule) = stalker::load(path) {
        vec![Rule {
            chainsaw: Chainsaw {
                name: rule.tag,
                group: "".to_owned(),
                description: rule.description,
                authors: rule.authors,
                // NOTE: A fake value as this is not used for non chainsaw rules
                kind: FileKind::Evtx,
                level: match rule.level.as_str() {
                    "critical" => chainsaw::Level::Critical,
                    "high" => chainsaw::Level::High,
                    "medium" => chainsaw::Level::Medium,
                    "low" => chainsaw::Level::Low,
                    _ => chainsaw::Level::Info,
                },
                status: match rule.status.as_str() {
                    "stable" => chainsaw::Status::Stable,
                    _ => chainsaw::Status::Testing,
                },
                timestamp: "".to_owned(),

                fields: vec![],

                filter: chainsaw::Filter::Detection(
                    rule.tau.optimise(Default::default()).detection,
                ),

                aggregate: None,
            },
            kind: Kind::Stalker,
        }]
    } else {
        anyhow::bail!("failed to load rule, run the linter for more information");
    };

    if rules.is_empty() {
        anyhow::bail!("No valid rules could be loaded from the file");
    }
    Ok(rules)
}

pub fn lint_rule(kind: &Kind, path: &Path) -> crate::Result<Vec<Filter>> {
    if let Some(x) = path.extension() {
        if x != "yml" && x != "yaml" {
            anyhow::bail!("rule must have a yaml file extension");
        }
    }
    let detections = match kind {
        Kind::Chainsaw => match chainsaw::load(path) {
            Ok(rule) => {
                vec![rule.filter]
            }
            Err(e) => {
                anyhow::bail!("{}", e);
            }
        },
        Kind::Sigma => match sigma::load(path) {
            Ok(yamls) => {
                let sigma = yamls
                    .into_iter()
                    .map(|y| serde_yaml::from_value::<Sigma>(y))
                    .collect::<Result<Vec<_>, _>>()?;
                sigma
                    .into_iter()
                    .map(|r| Filter::Detection(r.tau.detection))
                    .collect()
            }
            Err(e) => {
                if let Some(source) = e.source() {
                    anyhow::bail!("{} - {}", e, source);
                } else {
                    anyhow::bail!("{}", e);
                }
            }
        },
        Kind::Stalker => match stalker::load(path) {
            Ok(rule) => {
                vec![Filter::Detection(rule.tau.detection)]
            }
            Err(e) => {
                anyhow::bail!("{}", e);
            }
        },
    };
    Ok(detections)
}<|MERGE_RESOLUTION|>--- conflicted
+++ resolved
@@ -72,13 +72,10 @@
             kind: Kind::Chainsaw,
         }]
     } else if let Ok(rules) = sigma::load(path) {
-<<<<<<< HEAD
         if !mapping {
             // Hacky way of exposing rule types from load_rule function
             anyhow::bail!("sigma-no-mapping");
         }
-        rules
-=======
         let sigma = match rules
             .into_iter()
             .map(|y| serde_yaml::from_value::<Sigma>(y))
@@ -90,7 +87,6 @@
             }
         };
         sigma
->>>>>>> 577073f9
             .into_iter()
             .map(|rule: Sigma| Rule {
                 chainsaw: Chainsaw {
